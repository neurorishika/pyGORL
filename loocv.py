import numpy as np
import matplotlib.pyplot as plt
import scipy.optimize as opt
from joblib import Parallel, delayed
from tqdm import tqdm
from models import *
import pickle
import os

# Importing the dataset
choices_full = np.loadtxt('data/kaitlyn2023/full_action_set.csv', delimiter=',')
rewards_full = np.loadtxt('data/kaitlyn2023/full_reward_set.csv', delimiter=',')

assert len(choices_full) == len(rewards_full), "Choices and rewards are not the same length"
N = len(choices_full)

n_jobs = 1 # number of cores to use (free to change this)

# Set up the model
<<<<<<< HEAD
model = HetSOSFQLearning(2)
model_name = 'Het2SOSFQL'
algorithm = 'de'
=======
model = FQLearning()
model_name = 'FQL'
algorithm = 'shgo'
>>>>>>> 415e4df8
print("Parameters to be estimated: ", ", ".join(model.param_props()['names']))
params_init = model.param_props()['suggested_init']
params_bounds = model.param_props()['suggested_bounds']

if not os.path.exists('temp'):
    os.mkdir('temp')
if not os.path.exists(f'temp/{model_name}'):
    os.mkdir(f'temp/{model_name}')

for i in range(N//n_jobs):
    print(f"Running LOOCV iteration {i+1} of {N//n_jobs}")
    results = Parallel(n_jobs=n_jobs)(
        delayed(model.fit_all_except)(
            subject, choices_full, rewards_full, params_init, lambda_reg=0,
            bounds=params_bounds,
            algo=algorithm,
            # options={'disp':True,'maxiter':300}, iters=1
<<<<<<< HEAD
            maxiter=1000, popsize=100, tol=1e-4, disp=True
=======
            # maxiter=1000, popsize=100, tol=1e-3, disp=True
>>>>>>> 415e4df8
            ) for subject in tqdm(range(n_jobs*i, n_jobs*(i+1)))
            )

    # Save the results as a pickle file
    with open(f'temp/{model_name}/loocv_results_{i}.pkl', 'wb') as f:
        pickle.dump(results, f)

results = []
# load and collate all results
for i in range(N//n_jobs):
    with open(f'temp/{model_name}/loocv_results_{i}.pkl','rb') as f:
        results = results + pickle.load(f)

from datetime import datetime
dt = datetime.now().strftime('%Y%m%d')

# save a single file
with open(f'fitted_models/kaitlyn2023/{model_name}_loocv_{algorithm}_{dt}.pkl','wb') as f:
    pickle.dump(results,f)

# delete the individual files
for i in range(N//n_jobs):
    os.remove(f'temp/{model_name}/loocv_results_{i}.pkl')





<|MERGE_RESOLUTION|>--- conflicted
+++ resolved
@@ -17,15 +17,9 @@
 n_jobs = 1 # number of cores to use (free to change this)
 
 # Set up the model
-<<<<<<< HEAD
-model = HetSOSFQLearning(2)
-model_name = 'Het2SOSFQL'
-algorithm = 'de'
-=======
 model = FQLearning()
 model_name = 'FQL'
 algorithm = 'shgo'
->>>>>>> 415e4df8
 print("Parameters to be estimated: ", ", ".join(model.param_props()['names']))
 params_init = model.param_props()['suggested_init']
 params_bounds = model.param_props()['suggested_bounds']
@@ -43,11 +37,7 @@
             bounds=params_bounds,
             algo=algorithm,
             # options={'disp':True,'maxiter':300}, iters=1
-<<<<<<< HEAD
-            maxiter=1000, popsize=100, tol=1e-4, disp=True
-=======
             # maxiter=1000, popsize=100, tol=1e-3, disp=True
->>>>>>> 415e4df8
             ) for subject in tqdm(range(n_jobs*i, n_jobs*(i+1)))
             )
 
